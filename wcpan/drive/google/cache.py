import asyncio
import contextlib as cl
import concurrent.futures as cf
import functools as ft
import pathlib as pl
import re
import sqlite3
from typing import Any, Dict, List, Text, Union

import arrow
from wcpan.logger import EXCEPTION

from . import util as u


SQL_CREATE_TABLES = [
    '''
    CREATE TABLE metadata (
        key TEXT NOT NULL,
        value TEXT,
        PRIMARY KEY (key)
    );
    ''',
    '''
    CREATE TABLE nodes (
        id TEXT NOT NULL,
        name TEXT,
        trashed BOOLEAN,
        created INTEGER,
        modified INTEGER,
        PRIMARY KEY (id),
        UNIQUE (id)
    );
    ''',
    '''
    CREATE TABLE files (
        id TEXT NOT NULL,
        md5 TEXT,
        size INTEGER,
        PRIMARY KEY (id),
        UNIQUE (id),
        FOREIGN KEY (id) REFERENCES nodes (id)
    );
    ''',
    '''
    CREATE TABLE parentage (
        parent TEXT NOT NULL,
        child TEXT NOT NULL,
        PRIMARY KEY (parent, child),
        FOREIGN KEY (child) REFERENCES nodes (id)
    );
    ''',
    'CREATE INDEX ix_parentage_parent ON parentage(parent);',
    'CREATE INDEX ix_parentage_child ON parentage(child);',
    'CREATE INDEX ix_nodes_names ON nodes(name);',
    'CREATE INDEX ix_nodes_trashed ON nodes(trashed);',
    'CREATE INDEX ix_nodes_created ON nodes(created);',
    'CREATE INDEX ix_nodes_modified ON nodes(modified);',
    'PRAGMA user_version = 2;',
]


CURRENT_SCHEMA_VERSION = 2


class CacheError(u.GoogleDriveError):

    def __init__(self, message: Text) -> None:
        super(CacheError, self).__init__()

        self._message = message

    def __str__(self) -> Text:
        return self._message


class Cache(object):

    def __init__(self, dsn: Text) -> None:
        self._dsn = dsn
        self._loop = asyncio.get_event_loop()
        self._pool = None
        self._raii = None

    async def __aenter__(self) -> 'Cache':
        with cl.ExitStack() as stack:
            self._pool = stack.enter_context(cf.ProcessPoolExecutor())
            await self._bg(initialize)
            self._raii = stack.pop_all()
        return self

    async def __aexit__(self, type_, value, traceback) -> bool:
        self._raii.close()
        self._pool = None
        self._raii = None

    async def get_root_id(self) -> Text:
        return await self.get_metadata('root_id')

    async def get_root_node(self) -> 'Node':
        root_id = await self.get_root_id()
        return await self.get_node_by_id(root_id)

    async def get_metadata(self, key: Text) -> Text:
        return await self._bg(get_metadata, key)

    async def set_metadata(self, key: Text, value: Text) -> None:
        return await self._bg(set_metadata, key, value)

    async def get_node_by_id(self, node_id: Text) -> Union['Node', None]:
        return await self._bg(get_node_by_id, node_id)

    async def get_node_by_path(self, path: Text) -> Union['Node', None]:
        path = pl.Path(path)
        parts = list(path.parts)
        if parts[0] != '/':
            raise Exception('invalid path')

        root_id = await self.get_root_id()
        parts.pop(0)
        return await self._bg(get_node_by_path, root_id, parts)

    async def get_path_by_id(self, node_id: Text) -> Union[Text, None]:
        return await self._bg(get_path_by_id, node_id)

    async def get_node_by_name_from_parent_id(self,
        name: Text,
        parent_id: Text
    ) -> Union['Node', None]:
        return await self._bg(get_node_by_name_from_parent_id, name, parent_id)

    async def get_children_by_id(self, node_id: Text) -> List['Node']:
        return await self._bg(get_children_by_id, node_id)

    async def apply_changes(self,
        changes: Dict[Text, Any],
        check_point: Text,
    ) -> None:
        return await self._bg(apply_changes, changes, check_point)

    async def insert_node(self, node: 'Node') -> None:
        return await self._bg(insert_node, node)

    async def find_nodes_by_regex(self, pattern: Text) -> List['Node']:
        return await self._bg(find_nodes_by_regex, pattern)

    async def find_duplicate_nodes(self) -> List['Node']:
        return await self._bg(find_duplicate_nodes)

    async def find_orphan_nodes(self) -> List['Node']:
        return await self._bg(find_orphan_nodes)

    async def _bg(self, fn, *args):
        return await self._loop.run_in_executor(self._pool, fn, self._dsn,
                                                *args)


class Node(object):

    @staticmethod
    def from_api(data: Dict[Text, Any]) -> 'Node':
        node = Node(data)
        node._initialize_from_api()
        return node

    @staticmethod
    def from_database(data: Dict[Text, Any]) -> 'Node':
        node = Node(data)
        node._initialize_from_database()
        return node

    def __init__(self, data: Dict[Text, Any]) -> None:
        self._data = data

    def __repr__(self):
        return f"Node(id='{self.id_}')"

    @property
    def is_root(self) -> bool:
        return self._name is None

    @property
    def is_file(self) -> bool:
        return not self._is_folder

    @property
    def is_folder(self) -> bool:
        return self._is_folder

    @property
    def id_(self) -> Text:
        return self._id

    @property
    def name(self) -> Text:
        return self._name

    @property
    def trashed(self) -> bool:
        return self._trashed

    @trashed.setter
    def trashed(self, trashed: bool) -> None:
        self._trashed = trashed

    @property
    def created(self) -> arrow.Arrow:
        return self._created

    @property
    def modified(self) -> arrow.Arrow:
        return self._modified

    @property
    def parents(self) -> List[Text]:
        return self._parents

    @property
    def parent_id(self) -> Text:
        if len(self._parents) != 1:
<<<<<<< HEAD
            msg = f'expected only one parent, got: {self._parents}'
            raise DatabaseError(msg)
=======
            msg = 'expected only one parent, got: {0}'.format(self._parents)
            raise CacheError(msg)
>>>>>>> 502e7559
        return self._parents[0]

    @property
    def md5(self) -> Text:
        return self._md5

    @property
    def size(self) -> int:
        return self._size

    def _initialize_from_api(self) -> None:
        data = self._data
        self._id = data['id']
        self._name = data['name']
        self._trashed = data['trashed']
        self._created = arrow.get(data['createdTime'])
        self._modified = arrow.get(data['modifiedTime'])
        self._parents = data.get('parents', None)

        self._is_folder = data['mimeType'] == u.FOLDER_MIME_TYPE
        self._md5 = data.get('md5Checksum', None)
        self._size = data.get('size', None)

    def _initialize_from_database(self) -> None:
        data = self._data
        self._id = data['id']
        self._name = data['name']
        self._trashed = bool(data['trashed'])
        self._created = arrow.get(data['created'])
        self._modified = arrow.get(data['modified'])
        self._parents = data.get('parents', None)

        self._is_folder = data['is_folder']
        self._md5 = data['md5']
        self._size = data['size']


class Database(object):

    def __init__(self, dsn: Text) -> None:
        self._dsn = dsn

    def __enter__(self) -> sqlite3.Connection:
        self._db = sqlite3.connect(self._dsn)
        self._db.row_factory = sqlite3.Row
        return self._db

    def __exit__(self, type_, value, traceback) -> bool:
        self._db.close()


class ReadOnly(object):

    def __init__(self, db: sqlite3.Connection) -> None:
        self._db = db

    def __enter__(self) -> sqlite3.Cursor:
        self._cursor = self._db.cursor()
        return self._cursor

    def __exit__(self, type_, value, traceback) -> bool:
        self._cursor.close()


class ReadWrite(object):

    def __init__(self, db: sqlite3.Connection) -> None:
        self._db = db

    def __enter__(self) -> sqlite3.Cursor:
        self._cursor = self._db.cursor()
        return self._cursor

    def __exit__(self, type_, value, traceback) -> bool:
        if type_ is None:
            self._db.commit()
        else:
            self._db.rollback()
        self._cursor.close()


def initialize(dsn: Text):
    with Database(dsn) as db:
        try:
            # initialize table
            with ReadWrite(db) as query:
                for sql in SQL_CREATE_TABLES:
                    query.execute(sql)
        except sqlite3.OperationalError as e:
            pass

        # check the schema version
        with ReadOnly(db) as query:
            query.execute('PRAGMA user_version;')
            rv = query.fetchone()
        version = rv[0]

        if CURRENT_SCHEMA_VERSION > version:
            migrate(db, version)


def migrate(db: sqlite3.Connection, version: int) -> None:
    # version 1 -> 2
    db.create_function('IS_TRASHED', 1, lambda _: _ == 'TRASH')
    db.create_function('ISO_TO_INT', 1, lambda _: arrow.get(_).timestamp)

    SQL = [
        'ALTER TABLE nodes RENAME TO old_nodes;',
        '''
        CREATE TABLE nodes (
            id TEXT NOT NULL,
            name TEXT,
            trashed BOOLEAN,
            created INTEGER,
            modified INTEGER,
            PRIMARY KEY (id),
            UNIQUE (id)
        );
        ''',
        '''
        INSERT INTO nodes
            (id, name, trashed, created, modified)
        SELECT
            id, name, IS_TRASHED(status), ISO_TO_INT(created),
            ISO_TO_INT(modified)
        FROM old_nodes
        ;''',
        'DROP TABLE old_nodes;',
        'CREATE INDEX ix_nodes_trashed ON nodes(trashed);',
        'CREATE INDEX ix_nodes_created ON nodes(created);',
        'CREATE INDEX ix_nodes_modified ON nodes(modified);',
        'PRAGMA user_version = 2;',
    ]

    try:
        with ReadWrite(db) as query:
            for sql in SQL:
                query.execute(sql)
        return
    except Exception as e:
        EXCEPTION('wcpan.drive.google', e) << 'migration 1 -> 2 failed'

    with ReadWrite(db) as query:
        query.execute('ALTER TABLE old_nodes RENAME TO nodes;')


def get_metadata(dsn: Text, key: Text) -> Text:
    with Database(dsn) as db, \
         ReadOnly(db) as query:
        query.execute('SELECT value FROM metadata WHERE key = ?;', (key,))
        rv = query.fetchone()
    if not rv:
        raise KeyError
    return rv['value']


def set_metadata(dsn: Text, key: Text, value: Text) -> None:
    with Database(dsn) as db, \
         ReadWrite(db) as query:
        inner_set_metadata(query, key, value)


def get_node_by_id(dsn: Text, node_id: Text) -> Union['Node', None]:
    with Database(dsn) as db, \
         ReadOnly(db) as query:
        return inner_get_node_by_id(query, node_id)


def get_node_by_path(
    dsn: Text,
    root_id: Text,
    path_parts: List[Text],
) -> Union['Node', None]:
    node_id = root_id
    parts = path_parts
    with Database(dsn) as db, \
         ReadOnly(db) as query:
        for part in parts:
            query.execute('''
                SELECT nodes.id AS id
                FROM parentage
                    INNER JOIN nodes ON parentage.child=nodes.id
                WHERE parentage.parent=? AND nodes.name=?
            ;''', (node_id, part))
            rv = query.fetchone()
            if not rv:
                return None
            node_id = rv['id']

        node = inner_get_node_by_id(query, node_id)
    return node


def get_path_by_id(dsn: Text, node_id: Text) -> Union[Text, None]:
    parts = []
    with Database(dsn) as db, \
         ReadOnly(db) as query:
        while True:
            query.execute('''
                SELECT name
                FROM nodes
                WHERE id=?
            ;''', (node_id,))
            rv = query.fetchone()
            if not rv:
                return None

            name = rv['name']
            if not name:
                parts.insert(0, '/')
                break
            parts.insert(0, name)

            query.execute('''
                SELECT parent
                FROM parentage
                WHERE child=?
            ;''', (node_id,))
            rv = query.fetchone()
            if not rv:
                # orphan node
                break
            node_id = rv['parent']

    path = pl.Path(*parts)
    return str(path)


def get_node_by_name_from_parent_id(
    dsn: Text,
    name: Text,
    parent_id: Text
) -> Union['Node', None]:
    with Database(dsn) as db, \
         ReadOnly(db) as query:
        query.execute('''
            SELECT nodes.id AS id
            FROM nodes
                INNER JOIN parentage ON parentage.child=nodes.id
            WHERE parentage.parent=? AND nodes.name=?
        ;''', (parent_id, name))
        rv = query.fetchone()

        if not rv:
            return None

        node = inner_get_node_by_id(query, rv['id'])
    return node


def get_children_by_id(dsn: Text, node_id: Text) -> List['Node']:
    with Database(dsn) as db, \
         ReadOnly(db) as query:
        query.execute('''
            SELECT child
            FROM parentage
            WHERE parent=?
        ;''', (node_id,))
        rv = query.fetchall()

        children = [inner_get_node_by_id(query, _['child']) for _ in rv]
    return children


def apply_changes(
    dsn: Text,
    changes: Dict[Text, Any],
    check_point: Text,
) -> None:
    with Database(dsn) as db, \
         ReadWrite(db) as query:
        for change in changes:
            is_removed = change['removed']
            if is_removed:
                inner_delete_node_by_id(query, change['fileId'])
            else:
                node = Node.from_api(change['file'])
                inner_insert_node(query, node)

        inner_set_metadata(query, 'check_point', check_point)


def insert_node(dsn: Text, node: 'Node') -> None:
    with Database(dsn) as db, \
         ReadWrite(db) as query:
        inner_insert_node(query, node)

        if not node.name:
            inner_set_metadata(query, 'root_id', node.id_)


def find_nodes_by_regex(dsn: Text, pattern: Text) -> List['Node']:
    with Database(dsn) as db, \
         ReadOnly(db) as query:
        fn = ft.partial(sqlite3_regexp, re.compile(pattern, re.I))
        db.create_function('REGEXP', 2, fn)
        query.execute('SELECT id FROM nodes WHERE name REGEXP ?;', (pattern,))
        rv = query.fetchall()
        rv = [inner_get_node_by_id(query, _['id']) for _ in rv]
    return rv


def find_duplicate_nodes(dsn: Text) -> List['Node']:
    with Database(dsn) as db, \
         ReadOnly(db) as query:
        query.execute('''
            SELECT nodes.name AS name, parentage.parent as parent_id
            FROM nodes
                INNER JOIN parentage ON parentage.child=nodes.id
            GROUP BY parentage.parent, nodes.name
            HAVING COUNT(*) > 1
        ;''')
        name_parent_pair = query.fetchall()

        node_id_list = []
        for pair in name_parent_pair:
            query.execute('''
                SELECT nodes.id AS id
                FROM nodes
                    INNER JOIN parentage ON parentage.child=nodes.id
                WHERE parentage.parent=? AND nodes.name=?
            ;''', (pair['parent_id'], pair['name']))
            rv = query.fetchall()
            rv = (_['id'] for _ in rv)
            node_id_list.extend(rv)

        rv = [inner_get_node_by_id(query, _) for _ in node_id_list]
    return rv


def find_orphan_nodes(dsn: Text) -> List['Node']:
    with Database(dsn) as db, \
         ReadOnly(db) as query:
        query.execute('''
            SELECT nodes.id AS id
            FROM parentage
                LEFT OUTER JOIN nodes ON parentage.child=nodes.id
            WHERE parentage.parent IS NULL
        ;''')
        rv = query.fetchall()
        rv = [inner_get_node_by_id(query, _['id']) for _ in rv]
    return rv


def inner_set_metadata(query: Text, key: Text, value: Text) -> None:
    query.execute('''
        INSERT OR REPLACE INTO metadata
        VALUES (?, ?)
    ;''', (key, value))


def inner_get_node_by_id(
    query: sqlite3.Cursor,
    node_id: Text,
) -> Union['Node', None]:
    query.execute('''
        SELECT id, name, trashed, created, modified
        FROM nodes
        WHERE id=?
    ;''', (node_id,))
    rv = query.fetchone()
    if not rv:
        return None
    node = dict(rv)

    query.execute('''
        SELECT id, md5, size
        FROM files
        WHERE id=?
    ;''', (node_id,))
    rv = query.fetchone()
    is_folder = rv is None
    node['is_folder'] = is_folder
    node['md5'] = None if is_folder else rv['md5']
    node['size'] = None if is_folder else rv['size']

    query.execute('''
        SELECT parent, child
        FROM parentage
        WHERE child=?
    ;''', (node_id,))
    rv = query.fetchall()
    node['parents'] = None if not rv else [_['parent'] for _ in rv]

    node = Node.from_database(node)
    return node


def inner_insert_node(query: sqlite3.Cursor, node: Node) -> None:
    # add this node
    query.execute('''
        INSERT OR REPLACE INTO nodes
        (id, name, trashed, created, modified)
        VALUES
        (?, ?, ?, ?, ?)
    ;''', (node.id_, node.name, node.trashed, node.created.timestamp,
           node.modified.timestamp))

    # add file information
    if not node.is_folder:
        query.execute('''
            INSERT OR REPLACE INTO files
            (id, md5, size)
            VALUES
            (?, ?, ?)
        ;''', (node.id_, node.md5, node.size))

    # add parentage
    if node.parents:
        query.execute('''
            DELETE FROM parentage
            WHERE child=?
        ;''', (node.id_,))

        for parent in node.parents:
            query.execute('''
                INSERT OR REPLACE INTO parentage
                (parent, child)
                VALUES
                (?, ?)
            ;''', (parent, node.id_))


def inner_delete_node_by_id(query: sqlite3.Cursor, node_id: Text) -> None:
    # disconnect parents
    query.execute('''
        DELETE FROM parentage
        WHERE child=? OR parent=?
    ;''', (node_id, node_id))

    # remove from files
    query.execute('''
        DELETE FROM files
        WHERE id=?
    ;''', (node_id,))

    # remove from nodes
    query.execute('''
        DELETE FROM nodes
        WHERE id=?
    ;''', (node_id,))


def sqlite3_regexp(
    pattern: 'Pattern',
    _: Text,
    cell: Union[Text, None],
) -> bool:
    if cell is None:
        # root node
        return False
    return pattern.search(cell) is not None<|MERGE_RESOLUTION|>--- conflicted
+++ resolved
@@ -218,13 +218,8 @@
     @property
     def parent_id(self) -> Text:
         if len(self._parents) != 1:
-<<<<<<< HEAD
             msg = f'expected only one parent, got: {self._parents}'
-            raise DatabaseError(msg)
-=======
-            msg = 'expected only one parent, got: {0}'.format(self._parents)
             raise CacheError(msg)
->>>>>>> 502e7559
         return self._parents[0]
 
     @property
